/* global $, APP, require */
/* jshint -W101 */
import Avatar from "../avatar/Avatar";
import UIUtil from "../util/UIUtil";

var RTCBrowserType = require("../../RTC/RTCBrowserType");

function SmallVideo() {
    this.isMuted = false;
    this.hasAvatar = false;
    this.isVideoMuted = false;
    this.stream = null;
}

function setVisibility(selector, show) {
    if (selector && selector.length > 0) {
        selector.css("visibility", show ? "visible" : "hidden");
    }
}

/**
 * Indicates if this small video is currently visible.
 *
 * @return <tt>true</tt> if this small video isn't currently visible and
 * <tt>false</tt> - otherwise.
 */
SmallVideo.prototype.isVisible = function () {
    return $('#' + this.videoSpanId).is(':visible');
};

SmallVideo.prototype.showDisplayName = function(isShow) {
    var nameSpan = $('#' + this.videoSpanId + '>span.displayname').get(0);
    if (isShow) {
        if (nameSpan && nameSpan.innerHTML && nameSpan.innerHTML.length)
            nameSpan.setAttribute("style", "display:inline-block;");
    }
    else {
        if (nameSpan)
            nameSpan.setAttribute("style", "display:none;");
    }
};

SmallVideo.prototype.setDeviceAvailabilityIcons = function (devices) {
    if(!this.container)
        return;

    var noMic = $("#" + this.videoSpanId + " > .noMic");
    var noVideo =  $("#" + this.videoSpanId + " > .noVideo");

    noMic.remove();
    noVideo.remove();
    if (!devices.audio) {
        this.container.appendChild(
            document.createElement("div")).setAttribute("class", "noMic");
    }

    if (!devices.video) {
        this.container.appendChild(
            document.createElement("div")).setAttribute("class", "noVideo");
    }

    if (!devices.audio && !devices.video) {
        noMic.css("background-position", "75%");
        noVideo.css("background-position", "25%");
        noVideo.css("background-color", "transparent");
    }
};

/**
 * Sets the type of the video displayed by this instance.
 * @param videoType 'camera' or 'desktop'
 */
SmallVideo.prototype.setVideoType = function (videoType) {
    this.videoType = videoType;
};

/**
 * Returns the type of the video displayed by this instance.
 * @returns {String} 'camera', 'screen' or undefined.
 */
SmallVideo.prototype.getVideoType = function () {
    return this.videoType;
};

/**
 * Shows the presence status message for the given video.
 */
SmallVideo.prototype.setPresenceStatus = function (statusMsg) {
    if (!this.container) {
        // No container
        return;
    }

    var statusSpan = $('#' + this.videoSpanId + '>span.status');
    if (!statusSpan.length) {
        //Add status span
        statusSpan = document.createElement('span');
        statusSpan.className = 'status';
        statusSpan.id = this.videoSpanId + '_status';
        $('#' + this.videoSpanId)[0].appendChild(statusSpan);

        statusSpan = $('#' + this.videoSpanId + '>span.status');
    }

    // Display status
    if (statusMsg && statusMsg.length) {
        $('#' + this.videoSpanId + '_status').text(statusMsg);
        statusSpan.get(0).setAttribute("style", "display:inline-block;");
    }
    else {
        // Hide
        statusSpan.get(0).setAttribute("style", "display:none;");
    }
};

/**
 * Creates an audio or video element for a particular MediaStream.
 */
SmallVideo.createStreamElement = function (stream) {
    let isVideo = stream.isVideoTrack();

    let element = isVideo
        ? document.createElement('video')
        : document.createElement('audio');
    if (isVideo) {
        element.setAttribute("muted", "true");
    }

    if (!RTCBrowserType.isIExplorer()) {
        element.autoplay = true;
    }

    element.id = (isVideo ? 'remoteVideo_' : 'remoteAudio_') + stream.getId();

    element.onplay = function () {
        console.log("(TIME) Render " + (isVideo ? 'video' : 'audio') + ":\t",
                    window.performance.now());
    };

    element.oncontextmenu = function () { return false; };

    return element;
};

/**
 * Configures hoverIn/hoverOut handlers.
 */
SmallVideo.prototype.bindHoverHandler = function () {
    // Add hover handler
    var self = this;
    $(this.container).hover(
        function () {
            self.showDisplayName(true);
        },
        function () {
            // If the video has been "pinned" by the user we want to
            // keep the display name on place.
            if (!self.VideoLayout.isLargeVideoVisible() ||
                !self.VideoLayout.isCurrentlyOnLarge(self.id))
                self.showDisplayName(false);
        }
    );
};

/**
 * Updates the data for the indicator
 * @param id the id of the indicator
 * @param percent the percent for connection quality
 * @param object the data
 */
SmallVideo.prototype.updateStatsIndicator = function (percent, object) {
    if(this.connectionIndicator)
        this.connectionIndicator.updateConnectionQuality(percent, object);
};

SmallVideo.prototype.hideIndicator = function () {
    if(this.connectionIndicator)
        this.connectionIndicator.hideIndicator();
};


/**
 * Shows audio muted indicator over small videos.
 * @param {string} isMuted
 */
SmallVideo.prototype.showAudioIndicator = function(isMuted) {
    var audioMutedSpan = $('#' + this.videoSpanId + '>span.audioMuted');

    if (!isMuted) {
        if (audioMutedSpan.length > 0) {
            audioMutedSpan.popover('hide');
            audioMutedSpan.remove();
        }
    }
    else {
        if (!audioMutedSpan.length) {
            audioMutedSpan = document.createElement('span');
            audioMutedSpan.className = 'audioMuted';
            UIUtil.setTooltip(audioMutedSpan,
                "videothumbnail.mute",
                "top");

            this.container.appendChild(audioMutedSpan);
            APP.translation.translateElement($('#' + this.videoSpanId + " > span"));
            var mutedIndicator = document.createElement('i');
            mutedIndicator.className = 'icon-mic-disabled';
            audioMutedSpan.appendChild(mutedIndicator);

        }
        this.updateIconPositions();
    }
    this.isMuted = isMuted;
};

/**
 * Shows video muted indicator over small videos and disables/enables avatar
 * if video muted.
 */
SmallVideo.prototype.setMutedView = function(isMuted) {
    this.isVideoMuted = isMuted;
    this.updateView();

    var videoMutedSpan = $('#' + this.videoSpanId + '>span.videoMuted');

    if (isMuted === false) {
        if (videoMutedSpan.length > 0) {
            videoMutedSpan.remove();
        }
    }
    else {
        if (!videoMutedSpan.length) {
            videoMutedSpan = document.createElement('span');
            videoMutedSpan.className = 'videoMuted';

            this.container.appendChild(videoMutedSpan);

            var mutedIndicator = document.createElement('i');
            mutedIndicator.className = 'icon-camera-disabled';
            UIUtil.setTooltip(mutedIndicator,
                "videothumbnail.videomute",
                "top");
            videoMutedSpan.appendChild(mutedIndicator);
            //translate texts for muted indicator
            APP.translation.translateElement($('#' + this.videoSpanId  + " > span > i"));
        }

        this.updateIconPositions();
    }
};

SmallVideo.prototype.updateIconPositions = function () {
    var audioMutedSpan = $('#' + this.videoSpanId + '>span.audioMuted');
    var connectionIndicator = $('#' + this.videoSpanId + '>div.connectionindicator');
    var videoMutedSpan = $('#' + this.videoSpanId + '>span.videoMuted');
    if(connectionIndicator.length > 0 &&
        connectionIndicator[0].style.display != "none") {
        audioMutedSpan.css({right: "23px"});
        videoMutedSpan.css({right: ((audioMutedSpan.length > 0? 23 : 0) + 30) + "px"});
    } else {
        audioMutedSpan.css({right: "0px"});
        videoMutedSpan.css({right: (audioMutedSpan.length > 0? 30 : 0) + "px"});
    }
};

/**
 * Creates the element indicating the moderator(owner) of the conference.
 *
 * @param parentElement the parent element where the owner indicator will
 * be added
 */
SmallVideo.prototype.createModeratorIndicatorElement = function () {
    // Show moderator indicator
    var indicatorSpan = $('#' + this.videoSpanId + ' .focusindicator');

    if (!indicatorSpan || indicatorSpan.length === 0) {
        indicatorSpan = document.createElement('span');
        indicatorSpan.className = 'focusindicator';

        this.container.appendChild(indicatorSpan);
        indicatorSpan = $('#' + this.videoSpanId + ' .focusindicator');
    }

    if (indicatorSpan.children().length !== 0)
        return;
    var moderatorIndicator = document.createElement('i');
    moderatorIndicator.className = 'fa fa-star';
    indicatorSpan[0].appendChild(moderatorIndicator);

    UIUtil.setTooltip(indicatorSpan[0],
        "videothumbnail.moderator",
        "top");

    //translates text in focus indicators
    APP.translation.translateElement($('#' + this.videoSpanId + ' .focusindicator'));
};

SmallVideo.prototype.selectVideoElement = function () {
    var videoElemName;
    if (!RTCBrowserType.isTemasysPluginUsed()) {
        videoElemName = 'video';
        return $('#' + this.videoSpanId).find(videoElemName);
    } else {
        videoElemName = 'object';
        var matching = $('#' + this.videoSpanId +
                         (this.isLocal ? '>>' : '>') +
                         videoElemName + '>param[value="video"]');
        if (matching.length < 2) {
            return matching.parent();
        }

        // there are 2 video objects from FF
        // object with id which ends with '_default' (like 'remoteVideo_default')
        // doesn't contain video, so we ignore it
        for (var i = 0; i < matching.length; i += 1) {
            var el = matching[i].parentNode;

            // check id suffix
            if (el.id.substr(-8) !== '_default') {
                return $(el);
            }
        }

        return $([]);
    }
};

SmallVideo.prototype.focus = function(isFocused) {
    if(!isFocused) {
        this.container.classList.remove("videoContainerFocused");
    } else {
        this.container.classList.add("videoContainerFocused");
    }
};

SmallVideo.prototype.hasVideo = function () {
    return this.selectVideoElement().length !== 0;
};

/**
 * Hides or shows the user's avatar.
 * This update assumes that large video had been updated and we will
 * reflect it on this small video.
 *
 * @param show whether we should show the avatar or not
 * video because there is no dominant speaker and no focused speaker
 */
SmallVideo.prototype.updateView = function () {
    if (!this.hasAvatar) {
        if (this.id) {
            // Init avatar
<<<<<<< HEAD
            this.avatarChanged(Avatar.getAvatarUrl(this.peerJid));
=======
            this.avatarChanged(Avatar.getAvatarUrl(this.id));
>>>>>>> cd8af2a8
        } else {
            console.error("Unable to init avatar - no id", this);
            return;
        }
    }

    let video = this.selectVideoElement();

    let avatar = $(`#avatar_${this.id}`);

    var isCurrentlyOnLarge = this.VideoLayout.isCurrentlyOnLarge(this.id);

    var showVideo = !this.isVideoMuted && !isCurrentlyOnLarge;
    var showAvatar;
    if ((!this.isLocal
            && !this.VideoLayout.isInLastN(this.id))
        || this.isVideoMuted) {
        showAvatar = true;
    } else {
        // We want to show the avatar when the video is muted or not exists
        // that is when 'true' or 'null' is returned
        showAvatar = !this.stream || this.stream.isMuted();
    }

    showAvatar = showAvatar && !isCurrentlyOnLarge;

    if (video && video.length > 0) {
        setVisibility(video, showVideo);
    }
    setVisibility(avatar, showAvatar);

    var showDisplayName = !showVideo && !showAvatar;

    if (showDisplayName) {
        this.showDisplayName(this.VideoLayout.isLargeVideoVisible());
    }
    else {
        this.showDisplayName(false);
    }
};

SmallVideo.prototype.avatarChanged = function (avatarUrl) {
    var thumbnail = $('#' + this.videoSpanId);
    var avatar = $('#avatar_' + this.id);
    this.hasAvatar = true;

    // set the avatar in the thumbnail
    if (avatar && avatar.length > 0) {
        avatar[0].src = avatarUrl;
    } else {
        if (thumbnail && thumbnail.length > 0) {
            avatar = document.createElement('img');
            avatar.id = 'avatar_' + this.id;
            avatar.className = 'userAvatar';
            avatar.src = avatarUrl;
            thumbnail.append(avatar);
        }
    }
};

export default SmallVideo;<|MERGE_RESOLUTION|>--- conflicted
+++ resolved
@@ -348,11 +348,7 @@
     if (!this.hasAvatar) {
         if (this.id) {
             // Init avatar
-<<<<<<< HEAD
-            this.avatarChanged(Avatar.getAvatarUrl(this.peerJid));
-=======
             this.avatarChanged(Avatar.getAvatarUrl(this.id));
->>>>>>> cd8af2a8
         } else {
             console.error("Unable to init avatar - no id", this);
             return;
